--- conflicted
+++ resolved
@@ -9,10 +9,6 @@
  * - Phase 2: Coverage Enforcement (90% threshold validation)
  */
 
-<<<<<<< HEAD
-=======
-const { execSync: _execSync } = require('child_process');
->>>>>>> de5c6b4b
 const fs = require('fs');
 const path = require('path');
 const os = require('os');
